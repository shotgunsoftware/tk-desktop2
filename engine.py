--- conflicted
+++ resolved
@@ -40,17 +40,6 @@
         sgtk.platform.engine.g_current_engine = self
         self.commands["Shotgun Python Console..."]["callback"]()
 
-    def _get_dialog_parent(self):
-        """
-        Return the QWidget parent for all dialogs created through
-        show_dialog and show_modal.
-        """
-        # parenting logic is inside _create_dialog()
-        return None
-
-<<<<<<< HEAD
-    def _create_dialog(self, title, bundle, widget, parent):
-=======
         # We need to initialize current login
         # We know for sure there is a default user, since either the migration was done
         # or we logged in as an actual user with the new installer.
@@ -112,8 +101,15 @@
             self.logger.debug("Replying with protocol version 2.")
             ws.sendTextMessage(json.dumps(dict(protocol_version=2)))
 
-    def _emit_log_message(self, handler, record):
->>>>>>> 30e7a8f0
+    def _get_dialog_parent(self):
+        """
+        Return the QWidget parent for all dialogs created through
+        show_dialog and show_modal.
+        """
+        # parenting logic is inside _create_dialog()
+        return None
+
+    def _create_dialog(self, title, bundle, widget, parent):
         """
         Create dialog and parent it to main window
         """
